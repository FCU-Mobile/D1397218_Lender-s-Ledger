//
//  QRCodeGenerator.swift
//  Lender-s-Ledger
//
//  Created by QR Code Sharing Feature
//

import SwiftUI
import CoreImage
import CoreImage.CIFilterBuiltins

struct QRCodeShareView: View {
    let item: LedgerItem
    @Environment(\.dismiss) var dismiss
    @State private var qrCodeImage: UIImage?
    @State private var errorMessage: String?
    @State private var isGenerating = false
    @State private var isShowingShareSheet = false
    
    var body: some View {
        NavigationView {
            VStack(spacing: 20) {
                Text("Share Item via QR Code")
                    .font(.title2)
                    .fontWeight(.semibold)
                    .padding(.top)
                
                Text("Ask someone to scan this QR code to add \"\(item.name)\" to their ledger")
                    .font(.subheadline)
                    .foregroundColor(.secondary)
                    .multilineTextAlignment(.center)
                    .padding(.horizontal)
                
                if isGenerating {
                    ProgressView("Generating QR Code...")
                        .frame(width: 200, height: 200)
                } else if let qrImage = qrCodeImage {
                    Image(uiImage: qrImage)
                        .interpolation(.none)
                        .resizable()
                        .scaledToFit()
                        .frame(width: 200, height: 200)
                        .background(Color.white)
                        .cornerRadius(12)
                        .shadow(radius: 4)
                } else if let error = errorMessage {
                    VStack {
                        Image(systemName: "exclamationmark.triangle")
                            .font(.largeTitle)
                            .foregroundColor(.red)
                        Text("Error generating QR code")
                            .font(.headline)
                        Text(error)
                            .font(.caption)
                            .foregroundColor(.secondary)
                    }
                    .frame(width: 200, height: 200)
                }
                
                if qrCodeImage != nil {
<<<<<<< HEAD
                    ShareLink(item: qrCodeImage!.pngData()!,
                              preview: SharePreview("QR Code for \(item.name)",
                                                  image: Image(uiImage: qrCodeImage!))) {
=======
                    Button {
                        shareQRCode()
                    } label: {
>>>>>>> 48648194
                        Label("Share QR Code", systemImage: "square.and.arrow.up")
                            .frame(maxWidth: .infinity)
                    }
                    .buttonStyle(.bordered)
                    .controlSize(.large)
                    .padding(.horizontal)
                }
                
                Spacer()
            }
            .navigationTitle("Share Item")
            .navigationBarTitleDisplayMode(.inline)
            .navigationBarBackButtonHidden()
            .toolbar {
                ToolbarItem(placement: .navigationBarLeading) {
                    Button("Close") {
                        dismiss()
                    }
                }
            }
        }
        .sheet(isPresented: $isShowingShareSheet) {
            if let qrImage = qrCodeImage {
                ShareSheet(items: [qrImage])
            }
        }
        .onAppear {
            generateQRCode()
        }
    }
    
    private func generateQRCode() {
        isGenerating = true
        errorMessage = nil
        
        Task {
            do {
                // Create shareable data from item
                let shareableData = ShareableLedgerItem.from(item)
                let jsonData = try JSONEncoder().encode(shareableData)
                let jsonString = String(data: jsonData, encoding: .utf8) ?? ""
                
                // Generate QR code
                let qrImage = await QRCodeGenerator.generateQRCode(from: jsonString)
                
                await MainActor.run {
                    self.qrCodeImage = qrImage
                    self.isGenerating = false
                }
            } catch {
                await MainActor.run {
                    self.errorMessage = error.localizedDescription
                    self.isGenerating = false
                }
            }
        }
    }
    
    private func shareQRCode() {
        isShowingShareSheet = true
    }
}

// Simplified data structure for sharing (excludes private data like IDs and images)
struct ShareableLedgerItem: Codable {
    let name: String
    let person: String
    let type: String
    let date: Date
    let returnByDate: Date?
    let conditionNotes: String?
    let tags: [String]
    
    static func from(_ item: LedgerItem) -> ShareableLedgerItem {
        return ShareableLedgerItem(
            name: item.name,
            person: item.person,
            type: item.type.rawValue,
            date: item.date,
            returnByDate: item.returnByDate,
            conditionNotes: item.conditionNotes,
            tags: item.tags
        )
    }
    
    func toLedgerItem() -> LedgerItem {
        return LedgerItem(
            name: name,
            person: person,
            type: ItemType(rawValue: type) ?? .lent,
            date: date,
            returnByDate: returnByDate,
            conditionNotes: conditionNotes,
            tags: tags
        )
    }
}

class QRCodeGenerator {
    static func generateQRCode(from string: String) async -> UIImage? {
        return await withCheckedContinuation { continuation in
            let context = CIContext()
            let filter = CIFilter.qrCodeGenerator()
            
            guard let data = string.data(using: .utf8) else {
                continuation.resume(returning: nil)
                return
            }
            
            filter.setValue(data, forKey: "inputMessage")
            filter.setValue("H", forKey: "inputCorrectionLevel")
            
            guard let ciImage = filter.outputImage else {
                continuation.resume(returning: nil)
                return
            }
            
            // Scale the image up for better quality
            let scaleX = 200
            let scaleY = 200
            let scaledImage = ciImage.transformed(by: CGAffineTransform(scaleX: CGFloat(scaleX), y: CGFloat(scaleY)))
            
            guard let cgImage = context.createCGImage(scaledImage, from: scaledImage.extent) else {
                continuation.resume(returning: nil)
                return
            }
            
            let uiImage = UIImage(cgImage: cgImage)
            continuation.resume(returning: uiImage)
        }
    }
}

#Preview {
    QRCodeShareView(item: LedgerItem(
        name: "Sample Book", 
        person: "John Doe", 
        type: .lent, 
        date: Date()
    ))
}<|MERGE_RESOLUTION|>--- conflicted
+++ resolved
@@ -58,15 +58,9 @@
                 }
                 
                 if qrCodeImage != nil {
-<<<<<<< HEAD
-                    ShareLink(item: qrCodeImage!.pngData()!,
-                              preview: SharePreview("QR Code for \(item.name)",
-                                                  image: Image(uiImage: qrCodeImage!))) {
-=======
                     Button {
                         shareQRCode()
                     } label: {
->>>>>>> 48648194
                         Label("Share QR Code", systemImage: "square.and.arrow.up")
                             .frame(maxWidth: .infinity)
                     }
